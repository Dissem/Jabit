--- conflicted
+++ resolved
@@ -7,22 +7,21 @@
 
 A Java implementation for the Bitmessage protocol. To build, use command `gradle build` or `./gradlew build`.
 
-<<<<<<< HEAD
-There are still some features missing, most notably acknowledgements. The API however should be stable, and it should work well enough for most use cases.
+Please note that it still has its limitations, but the API should now be stable. Jabit uses Semantic Versioning, meaning
+as long as the major version doesn't change, nothing should break if you update.
 
 #### Master
 [![Build Status](https://travis-ci.org/Dissem/Jabit.svg?branch=master)](https://travis-ci.org/Dissem/Jabit) [![codecov.io](https://codecov.io/github/Dissem/Jabit/coverage.svg?branch=master)](https://codecov.io/github/Dissem/Jabit?branch=master)
 
 #### Develop
 [![Build Status](https://travis-ci.org/Dissem/Jabit.svg?branch=develop)](https://travis-ci.org/Dissem/Jabit?branch=develop) [![codecov.io](https://codecov.io/github/Dissem/Jabit/coverage.svg?branch=develop)](https://codecov.io/github/Dissem/Jabit?branch=develop)
-=======
-Please note that it still has its limitations, but the API should now be stable. Jabit uses Semantic Versioning, meaning as long as the major version doesn't change, nothing should break if you update.
->>>>>>> 8b213397
 
 Security
 --------
 
-There are most probably some security issues, me programming this thing all by myself. Jabit doesn't do anything against timing attacks yet, for example. Please feel free to use the library, report bugs and maybe even help out. I hope the code is easy to understand and work with.
+There are most probably some security issues, me programming this thing all by myself. Jabit doesn't do anything against
+timing attacks yet, for example. Please feel free to use the library, report bugs and maybe even help out. I hope the
+code is easy to understand and work with.
 
 Project Status
 --------------
